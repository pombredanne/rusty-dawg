--- conflicted
+++ resolved
@@ -2,15 +2,10 @@
 target/
 data/
 data.zip
-<<<<<<< HEAD
-**/__pycache__/**
-scratch*
-=======
 
 # Rust profiler
 flame.svg
 cargo-flamegraph.stacks
 
 # Python
-**/__pycache__/**
->>>>>>> 013c2cc0
+**/__pycache__/**