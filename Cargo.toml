[package]
name = "rusty-dawg"
version = "0.1.0"
authors = ["lambdaviking"]
repository = "https://github.com/viking-sudo-rm/rusty-dawg"
edition = "2015"

[dependencies]
bincode = "1.3.3"
bit-struct = "0.3.2"
bitvec = "1.0.1"
clap = { version = "4.3.8", features = ["derive"] }
fixedbitset = "0.4.2"
kdam = "0.3.0"
petgraph = "0.6.3"
serde = "1.0.163"
serde_json = "1.0.96"
memory-stats = "1.1.0"
substring = "1.4.5"
tempfile = "3.6.0"
test-temp-file = "0.1.2"
<<<<<<< HEAD
type-layout = "0.2.0"
ux = "0.1.5"
anyhow = "1.0"
tokenizers = "0.13.3"
unicode-segmentation = "1.10"
=======
type-layout = "0.2.0"
>>>>>>> c8a46db6
<|MERGE_RESOLUTION|>--- conflicted
+++ resolved
@@ -19,12 +19,8 @@
 substring = "1.4.5"
 tempfile = "3.6.0"
 test-temp-file = "0.1.2"
-<<<<<<< HEAD
 type-layout = "0.2.0"
 ux = "0.1.5"
 anyhow = "1.0"
 tokenizers = "0.13.3"
 unicode-segmentation = "1.10"
-=======
-type-layout = "0.2.0"
->>>>>>> c8a46db6
