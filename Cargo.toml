[package]
name = "rusty-dawg"
version = "0.1.0"
authors = ["lambdaviking"]
repository = "https://github.com/viking-sudo-rm/rusty-dawg"
edition = "2015"

[dependencies]
bincode = "1.3.3"
bit-struct = "0.3.2"
bitvec = "1.0.1"
clap = { version = "4.4.6", features = ["derive"] }
fixedbitset = "0.4.2"
kdam = "0.3.0"
petgraph = "0.6.3"
serde = "1.0.163"
serde_json = "1.0.107"
memory-stats = "1.1.0"
substring = "1.4.5"
tempfile = "3.6.0"
test-temp-file = "0.1.2"
type-layout = "0.2.0"
ux = "0.1.5"
anyhow = "1.0"
tokenizers = { version = "0.13.4", default_features = false, features = ["progressbar", "http", "onig"] }
unicode-segmentation = "1.10"
openssl = { version = "0.10", features = ["vendored"] }
num = "0.4.1"
fslock = "0.2.1"
<<<<<<< HEAD
memmap2 = "0.7.1"
comparator = "0.3.0"
=======
memmap2 = "0.9.0"
flate2 = "1.0.27"
>>>>>>> 6589f6e3
<|MERGE_RESOLUTION|>--- conflicted
+++ resolved
@@ -27,10 +27,6 @@
 openssl = { version = "0.10", features = ["vendored"] }
 num = "0.4.1"
 fslock = "0.2.1"
-<<<<<<< HEAD
-memmap2 = "0.7.1"
-comparator = "0.3.0"
-=======
 memmap2 = "0.9.0"
 flate2 = "1.0.27"
->>>>>>> 6589f6e3
+comparator = "0.3.0"