<<<<<<< HEAD
#!/usr/bin/bash
# ======================================================================
# Example usage: DATA=data/wikitext-2-raw source scripts/run_local.sh
# ======================================================================

DATA_PATH="${DATA:-data}"

RUST_BACKTRACE=1 ./target/release/rusty-dawg \
=======
DATA_PATH="${DATA:-data}"

# More GPT-2 tokens compared to 

./target/release/rusty-dawg \
>>>>>>> 6589f6e3
    --train-path "$DATA_PATH/$1/wiki.train.raw" \
    --n-tokens 2417786 \
    --nodes-ratio 1.25 \
    --edges-ratio 2.20 \
    --tokenizer gpt2 \
    --utype u16 \
    --cdawg \
    --train-vec-path "/Users/willm/Desktop/train.vec"  # Doesn't do anything rn.
    # --disk-path "/tmp/$1-dawg" \<|MERGE_RESOLUTION|>--- conflicted
+++ resolved
@@ -1,4 +1,3 @@
-<<<<<<< HEAD
 #!/usr/bin/bash
 # ======================================================================
 # Example usage: DATA=data/wikitext-2-raw source scripts/run_local.sh
@@ -7,13 +6,6 @@
 DATA_PATH="${DATA:-data}"
 
 RUST_BACKTRACE=1 ./target/release/rusty-dawg \
-=======
-DATA_PATH="${DATA:-data}"
-
-# More GPT-2 tokens compared to 
-
-./target/release/rusty-dawg \
->>>>>>> 6589f6e3
     --train-path "$DATA_PATH/$1/wiki.train.raw" \
     --n-tokens 2417786 \
     --nodes-ratio 1.25 \
