// See here for Graph info:
// https://docs.rs/petgraph/latest/petgraph/graph/struct.Graph.html
//
// See here for Suffix Automaton algorithm in Python:
// https://github.com/viking-sudo-rm/knn-transformers/blob/master/src/suffix_dfa_builder.py
//

use serde::{Deserialize, Serialize};
use std::cmp::max;
use std::cmp::{Eq, Ord};
use std::collections::LinkedList;
use std::fmt::Debug;

// use vec_graph::dot::Dot;
use graph::indexing::NodeIndex;
<<<<<<< HEAD
// use graph::vec_graph::Graph;
use graph::avl_graph::AvlGraph;
=======
use graph::vec_graph::Graph;
>>>>>>> c8a46db6
use weight::Weight;

#[derive(Serialize, Deserialize)]
pub struct Dawg<E, W>
where
    E: Eq + Copy + Debug,
<<<<<<< HEAD
    W: Weight + Serialize + for<'a> Deserialize<'a> + Clone,
{
    #[serde(bound(serialize = "E: Serialize", deserialize = "E: Deserialize<'de>",))]
    dawg: AvlGraph<W, E>,
    initial: NodeIndex,
}

impl<E, W> Default for Dawg<E, W>
where
    E: Eq + Ord + Serialize + for<'a> Deserialize<'a> + Copy + Debug,
    W: Weight + Serialize + for<'a> Deserialize<'a> + Clone,
{
    fn default() -> Self {
        Self::new()
    }
}

impl<E, W> Dawg<E, W>
where
    E: Eq + Ord + Serialize + for<'a> Deserialize<'a> + Copy + Debug,
    W: Weight + Serialize + for<'a> Deserialize<'a> + Clone,
{
    pub fn new() -> Dawg<E, W> {
        let mut dawg = AvlGraph::<W, E>::new();
=======
    W: Weight + Serialize + for<'a> Deserialize<'a>,
{
    #[serde(bound(serialize = "E: Serialize", deserialize = "E: Deserialize<'de>",))]
    dawg: Graph<W, E>,
    initial: NodeIndex,
}

impl<E, W> Dawg<E, W>
where
    E: Eq + Ord + Serialize + for<'a> Deserialize<'a> + Copy + Debug,
    W: Weight + Serialize + for<'a> Deserialize<'a>,
{
    pub fn new() -> Dawg<E, W> {
        let mut dawg = Graph::<W, E>::new();
>>>>>>> c8a46db6
        let initial = dawg.add_node(W::initial());
        dawg[initial].increment_count();
        Dawg { dawg, initial }
    }

<<<<<<< HEAD
    pub fn with_capacity(n_nodes: usize, n_edges: usize) -> Dawg<E, W> {
        let mut dawg = AvlGraph::<W, E>::with_capacity(n_nodes, n_edges);
=======
    pub fn with_capacity(n_nodes: usize) -> Dawg<E, W> {
        let mut dawg = Graph::<W, E>::with_capacity(n_nodes);
>>>>>>> c8a46db6
        let initial = dawg.add_node(W::initial());
        dawg[initial].increment_count();
        Dawg { dawg, initial }
    }

    pub fn build(&mut self, text: &[E]) {
        let mut last = self.initial;
        for token in text.iter() {
            last = self.extend(*token, last);
        }
    }

    pub fn extend(&mut self, token: E, last: NodeIndex) -> NodeIndex {
        let new = self.dawg.add_node(W::extend(&self.dawg[last]));
        // Follow failure path from last until transition is defined.
        let mut opt_state = Some(last);
        let mut opt_next_state: Option<NodeIndex> = None;
        loop {
            let q = opt_state.unwrap();
            self.dawg.add_balanced_edge(q, new, token);
            opt_state = self.dawg[q].get_failure();
            match opt_state {
                Some(state) => {
                    opt_next_state = self.transition(state, token, false);
                    if opt_next_state.is_some() {
                        break;
                    }
                }
                None => break,
            }
        }

        match opt_state {
            // There is no valid failure state for the new state.
            None => self.dawg[new].set_failure(Some(self.initial)),

            // Found a failure state to fail to.
            Some(mut state) => {
                let next_state = opt_next_state.unwrap();
                if self.dawg[state].get_length() + 1 == self.dawg[next_state].get_length() {
                    // Fail to an existing state.
                    self.dawg[new].set_failure(Some(next_state));
                } else {
                    // Split a state and fail to the clone of it.

                    // ==========================================
                    // Original cloning code (pre-Hackathon)
                    // ==========================================
                    let clone = self
                        .dawg
                        .add_node(W::split(&self.dawg[state], &self.dawg[next_state]));
                    let edges: Vec<_> = self
                        .dawg
                        .edges(next_state)
                        .map(|edge| (edge.target(), *edge.weight()))
                        .collect();
                    for (target, weight) in edges {
                        self.dawg.add_balanced_edge(clone, target, weight);
                    }
                    // ==========================================
                    // Aug 10: First changed version to use clone
                    // let clone = self.dawg.clone_node(next_state);
                    // ==========================================
                    // Cloning logic commented out from a while ago
                    // ==========================================
                    // let weight = W::split(&self.dawg[state], &self.dawg[next_state]);
                    // let clone = self.dawg.clone_node(state);
                    // self.dawg.set_node_weight(clone, weight);
                    // ==========================================
                    self.dawg[new].set_failure(Some(clone));
                    self.dawg[next_state].set_failure(Some(clone));

                    // Reroute edges along failure chain.
                    let mut next_state_ = next_state;
                    loop {
                        if next_state_ == next_state {
                            self.dawg.reroute_edge(state, clone, token);
                        } else {
                            self.dawg.add_balanced_edge(state, clone, token);
                        }

                        match self.dawg[state].get_failure() {
                            None => break,
                            Some(q) => {
                                state = q;
                            }
                        }
                        if let Some(value) = self.transition(state, token, false) {
                            next_state_ = value;
                            if next_state_ != next_state {
                                break;
                            }
                        }
                    }
                }
            }
        }

        // Increment counts of all suffixes along the failure path.
        let mut opt_ptr = Some(new);
        while opt_ptr.is_some() {
            let ptr = opt_ptr.unwrap();
            self.dawg[ptr].increment_count();
            opt_ptr = self.dawg[ptr].get_failure();
        }

        new
    }

    // Set the lengths field to store min factor length instead of max factor length.
    pub fn recompute_lengths(&mut self) {
        self._zero_lengths(self.initial);
        let mut queue: LinkedList<(NodeIndex, u64)> = LinkedList::new();
        queue.push_back((self.initial, 0));

        while let Some((state, length)) = queue.pop_front() {
            if self.dawg[state].get_length() != 0 {
                continue;
            }
            self.dawg[state].set_length(length);
            for next_state in self.dawg.neighbors(state) {
                queue.push_back((next_state, length + 1));
            }
        }
    }

    fn _zero_lengths(&mut self, state: NodeIndex) {
        self.dawg[state].set_length(0);
        // FIXME: Use Walker object here.
        let next_states: Vec<_> = self.dawg.neighbors(state).collect();
        for next_state in next_states {
            self._zero_lengths(next_state);
        }
    }

    // Compute the min factor length of this state dynamically.
    pub fn get_length(&self, mut state: NodeIndex) -> u64 {
        let mut count = 0;
        while let Some(fstate) = self.dawg[state].get_failure() {
            state = fstate;
            count += 1;
        }
        count
    }

    pub fn transition(&self, state: NodeIndex, token: E, use_failures: bool) -> Option<NodeIndex> {
        // for edge in self.dawg.edges(state) {
        //     if token == *edge.weight() {
        //         return Some(edge.target());
        //     }
        // }
        let next_state = self.dawg.edge_target(state, token);
        if next_state.is_some() {
            return next_state;
        }

        if !use_failures {
            return None;
        }
        let fail_state = self.dawg[state].get_failure();
        match fail_state {
            Some(q) => {
                // Not in the initial state.
                self.transition(q, token, use_failures)
            }
            // Only possible in the initial state.
            None => Some(self.initial),
        }
    }

    //Return the length of the largest matching suffix.
    pub fn transition_and_count(
        &self,
        state: NodeIndex,
        token: E,
        length: u64,
    ) -> (Option<NodeIndex>, u64) {
        // for edge in self.dawg.edges(state) {
        //     if token == *edge.weight() {
        //         return (Some(edge.target()), length + 1);
        //     }
        // }
        let next_state = self.dawg.edge_target(state, token);
        if next_state.is_some() {
            return (next_state, length + 1);
        }

        let fail_state = self.dawg[state].get_failure();
        match fail_state {
            Some(q) => {
                // If we fail, the length we're matching is the length of the largest suffix of the fail state.
                let new_length = self.dawg[q].get_length();
                self.transition_and_count(q, token, new_length)
            }
            // Only possible in the initial state.
            None => (Some(self.initial), 0),
        }
    }

    // Return the length of the largest substring of query that appears in the corpus.
    pub fn get_max_factor_length(&self, query: Vec<E>) -> u64 {
        let mut opt_state;
        let mut state = self.initial;
        let mut length = 0;
        let mut max_length = 0;
        for token in query {
            (opt_state, length) = self.transition_and_count(state, token, length);
            state = opt_state.unwrap();
            max_length = max(max_length, length);
        }
        max_length
    }

    // TODO: Can build full substring vector for query.

    pub fn get_weight(&self, state: NodeIndex) -> &W {
        &self.dawg[state]
    }

    pub fn get_initial(&self) -> NodeIndex {
        self.initial
    }

    pub fn node_count(&self) -> usize {
        self.dawg.node_count()
    }

    pub fn edge_count(&self) -> usize {
        self.dawg.edge_count()
    }

<<<<<<< HEAD
    pub fn balance_ratio(&self, n_states: usize) -> f64 {
        let mut max_ratio = 1.;
        for state in 0..n_states {
            let ratio = self.dawg.balance_ratio(self.get_initial());
            if ratio > max_ratio {
                max_ratio = ratio;
            }
        }
        max_ratio
    }

    pub fn get_graph(&self) -> &AvlGraph<W, E> {
=======
    pub fn get_graph(&self) -> &Graph<W, E> {
>>>>>>> c8a46db6
        &self.dawg
    }
}

#[cfg(test)]
#[allow(unused_imports)]
mod tests {
    use dawg::Dawg;
    use weight::Weight;

    use graph::indexing::NodeIndex;
    use graph::vec_graph::dot::Dot;

    use bincode::{deserialize_from, serialize_into};
    use std::fs::File;
    use std::io::{Read, Seek, SeekFrom, Write};
    use tempfile::NamedTempFile;
    use weight::weight40::DefaultWeight;

    #[test]
    fn test_build_bab() {
        let mut dawg: Dawg<char, DefaultWeight> = Dawg::new();
<<<<<<< HEAD
        dawg.build(&['b', 'a', 'b']);
=======
        dawg.build(&"bab".chars().collect());
>>>>>>> c8a46db6

        let q0 = NodeIndex::new(0);
        let q1 = NodeIndex::new(1);
        let q2 = NodeIndex::new(2);
        let q3 = NodeIndex::new(3);

        assert_eq!(dawg.dawg.edge_target(q0, 'b'), Some(q1));
        assert_eq!(dawg.dawg.edge_target(q0, 'a'), Some(q2));
        assert_eq!(dawg.dawg.edge_target(q1, 'a'), Some(q2));
        assert_eq!(dawg.dawg.edge_target(q2, 'b'), Some(q3));

        assert_eq!(dawg.dawg[q0].get_failure(), None);
        assert_eq!(dawg.dawg[q1].get_failure(), Some(q0));
        assert_eq!(dawg.dawg[q2].get_failure(), Some(q0));
        assert_eq!(dawg.dawg[q3].get_failure(), Some(q1));

        assert_eq!(dawg.dawg[q0].get_count(), 4);
        assert_eq!(dawg.dawg[q1].get_count(), 2);
        assert_eq!(dawg.dawg[q2].get_count(), 1);
        assert_eq!(dawg.dawg[q3].get_count(), 1);
    }

    #[test]
    fn test_build_abcab() {
        let mut dawg: Dawg<char, DefaultWeight> = Dawg::new();
<<<<<<< HEAD
        dawg.build(&['a', 'b', 'c', 'a', 'b']);
=======
        dawg.build(&"abcab".chars().collect());
>>>>>>> c8a46db6
        dawg.recompute_lengths();
        assert_eq!(dawg.get_max_factor_length("ab".chars().collect()), 2);
        assert_eq!(dawg.get_max_factor_length("abc".chars().collect()), 3);
        assert_eq!(dawg.get_max_factor_length("ca".chars().collect()), 2);
        assert_eq!(dawg.get_max_factor_length("z".chars().collect()), 0);
        assert_eq!(dawg.get_max_factor_length("zzbcazz".chars().collect()), 3);

        // println!("{:?}", Dot::new(dawg.get_graph()));

        assert_eq!(dawg.dawg[NodeIndex::new(0)].get_count(), 6);
        assert_eq!(dawg.dawg[NodeIndex::new(1)].get_count(), 2);
        assert_eq!(dawg.dawg[NodeIndex::new(2)].get_count(), 2);
        assert_eq!(dawg.dawg[NodeIndex::new(3)].get_count(), 1);
    }

    #[test]
    fn test_build_abb() {
        let mut dawg: Dawg<char, DefaultWeight> = Dawg::new();
<<<<<<< HEAD
        dawg.build(&['a', 'b', 'b']);
=======
        dawg.build(&"abb".chars().collect());
>>>>>>> c8a46db6
        assert_eq!(dawg.dawg[NodeIndex::new(0)].get_count(), 4);
        assert_eq!(dawg.dawg[NodeIndex::new(1)].get_count(), 1);
        assert_eq!(dawg.dawg[NodeIndex::new(2)].get_count(), 1);
        assert_eq!(dawg.dawg[NodeIndex::new(3)].get_count(), 1);
        assert_eq!(dawg.dawg[NodeIndex::new(4)].get_count(), 2);
    }

    #[test]
    fn test_build_brown() {
        let corpus = "Communication
        may be facilitated by means of the high visibility within the larger
        community. Intense interaction is easier where segregated living and
        occupational segregation mark off a group from the rest of the community,
        as in the case of this population. However, the factor of physical  
        isolation is not a static situation. Although the Brandywine population
        is still predominantly rural, there are indications of a consistent
        and a statistically significant trend away from the older and
        relatively isolated rural communities **h urbanization appears to be";
        let mut dawg: Dawg<char, DefaultWeight> = Dawg::new();
        println!("Start build!");
        let chars: Vec<char> = corpus.chars().collect();
        dawg.build(&chars);
        println!("Done");

        // FIXME
        // dawg.recompute_lengths();
        // assert_eq!(dawg.get_max_factor_length("How".chars().collect()), 3);
        // assert_eq!(dawg.get_max_factor_length("However,".chars().collect()), 8);
        // assert_eq!(
        //     dawg.get_max_factor_length("static~However, the farce".chars().collect()),
        //     15
        // );
        // assert_eq!(
        //     dawg.get_max_factor_length("However, the zzz".chars().collect()),
        //     13
        // );
    }

    #[test]
    fn test_get_length() {
        let mut dawg: Dawg<char, DefaultWeight> = Dawg::new();
<<<<<<< HEAD
        dawg.build(&['a', 'b']);
=======
        dawg.build(&"ab".chars().collect());
>>>>>>> c8a46db6
        let state = NodeIndex::new(2);
        assert_eq!(dawg.dawg[state].get_length(), 2);
        assert_eq!(dawg.get_length(state), 1);
        dawg.recompute_lengths();
        assert_eq!(dawg.dawg[state].get_length(), 1);
    }

    #[test]
    fn test_serialize_deserialize_to_string() {
        let mut dawg: Dawg<char, DefaultWeight> = Dawg::new();
<<<<<<< HEAD
        dawg.build(&['a', 'b', 'c', 'd']);
=======
        dawg.build(&"abcd".chars().collect());
>>>>>>> c8a46db6

        let encoded: Vec<u8> = bincode::serialize(&dawg).unwrap();
        let decoded: Dawg<char, DefaultWeight> = bincode::deserialize(&encoded[..]).unwrap();
        assert_eq!(decoded.node_count(), 5);
    }

    #[test]
    fn test_serialize_deserialize_to_file() {
        let mut dawg: Dawg<char, DefaultWeight> = Dawg::new();
<<<<<<< HEAD
        dawg.build(&['a', 'b', 'c', 'd']);
=======
        dawg.build(&"abcd".chars().collect());
>>>>>>> c8a46db6

        let mut file = NamedTempFile::new().expect("Failed to create file");
        serialize_into(&file, &dawg).expect("Failed to serialize");
        file.seek(SeekFrom::Start(0)).expect(""); // Need to go to beginning of file.
        let decoded: Dawg<char, DefaultWeight> =
            deserialize_from(&file).expect("Failed to deserialize");
        assert_eq!(decoded.node_count(), 5);
    }
}<|MERGE_RESOLUTION|>--- conflicted
+++ resolved
@@ -11,21 +11,14 @@
 use std::collections::LinkedList;
 use std::fmt::Debug;
 
-// use vec_graph::dot::Dot;
 use graph::indexing::NodeIndex;
-<<<<<<< HEAD
-// use graph::vec_graph::Graph;
 use graph::avl_graph::AvlGraph;
-=======
-use graph::vec_graph::Graph;
->>>>>>> c8a46db6
 use weight::Weight;
 
 #[derive(Serialize, Deserialize)]
 pub struct Dawg<E, W>
 where
     E: Eq + Copy + Debug,
-<<<<<<< HEAD
     W: Weight + Serialize + for<'a> Deserialize<'a> + Clone,
 {
     #[serde(bound(serialize = "E: Serialize", deserialize = "E: Deserialize<'de>",))]
@@ -50,34 +43,13 @@
 {
     pub fn new() -> Dawg<E, W> {
         let mut dawg = AvlGraph::<W, E>::new();
-=======
-    W: Weight + Serialize + for<'a> Deserialize<'a>,
-{
-    #[serde(bound(serialize = "E: Serialize", deserialize = "E: Deserialize<'de>",))]
-    dawg: Graph<W, E>,
-    initial: NodeIndex,
-}
-
-impl<E, W> Dawg<E, W>
-where
-    E: Eq + Ord + Serialize + for<'a> Deserialize<'a> + Copy + Debug,
-    W: Weight + Serialize + for<'a> Deserialize<'a>,
-{
-    pub fn new() -> Dawg<E, W> {
-        let mut dawg = Graph::<W, E>::new();
->>>>>>> c8a46db6
         let initial = dawg.add_node(W::initial());
         dawg[initial].increment_count();
         Dawg { dawg, initial }
     }
 
-<<<<<<< HEAD
     pub fn with_capacity(n_nodes: usize, n_edges: usize) -> Dawg<E, W> {
         let mut dawg = AvlGraph::<W, E>::with_capacity(n_nodes, n_edges);
-=======
-    pub fn with_capacity(n_nodes: usize) -> Dawg<E, W> {
-        let mut dawg = Graph::<W, E>::with_capacity(n_nodes);
->>>>>>> c8a46db6
         let initial = dawg.add_node(W::initial());
         dawg[initial].increment_count();
         Dawg { dawg, initial }
@@ -309,7 +281,6 @@
         self.dawg.edge_count()
     }
 
-<<<<<<< HEAD
     pub fn balance_ratio(&self, n_states: usize) -> f64 {
         let mut max_ratio = 1.;
         for state in 0..n_states {
@@ -322,9 +293,6 @@
     }
 
     pub fn get_graph(&self) -> &AvlGraph<W, E> {
-=======
-    pub fn get_graph(&self) -> &Graph<W, E> {
->>>>>>> c8a46db6
         &self.dawg
     }
 }
@@ -347,11 +315,7 @@
     #[test]
     fn test_build_bab() {
         let mut dawg: Dawg<char, DefaultWeight> = Dawg::new();
-<<<<<<< HEAD
         dawg.build(&['b', 'a', 'b']);
-=======
-        dawg.build(&"bab".chars().collect());
->>>>>>> c8a46db6
 
         let q0 = NodeIndex::new(0);
         let q1 = NodeIndex::new(1);
@@ -377,11 +341,7 @@
     #[test]
     fn test_build_abcab() {
         let mut dawg: Dawg<char, DefaultWeight> = Dawg::new();
-<<<<<<< HEAD
         dawg.build(&['a', 'b', 'c', 'a', 'b']);
-=======
-        dawg.build(&"abcab".chars().collect());
->>>>>>> c8a46db6
         dawg.recompute_lengths();
         assert_eq!(dawg.get_max_factor_length("ab".chars().collect()), 2);
         assert_eq!(dawg.get_max_factor_length("abc".chars().collect()), 3);
@@ -400,11 +360,7 @@
     #[test]
     fn test_build_abb() {
         let mut dawg: Dawg<char, DefaultWeight> = Dawg::new();
-<<<<<<< HEAD
         dawg.build(&['a', 'b', 'b']);
-=======
-        dawg.build(&"abb".chars().collect());
->>>>>>> c8a46db6
         assert_eq!(dawg.dawg[NodeIndex::new(0)].get_count(), 4);
         assert_eq!(dawg.dawg[NodeIndex::new(1)].get_count(), 1);
         assert_eq!(dawg.dawg[NodeIndex::new(2)].get_count(), 1);
@@ -446,11 +402,7 @@
     #[test]
     fn test_get_length() {
         let mut dawg: Dawg<char, DefaultWeight> = Dawg::new();
-<<<<<<< HEAD
         dawg.build(&['a', 'b']);
-=======
-        dawg.build(&"ab".chars().collect());
->>>>>>> c8a46db6
         let state = NodeIndex::new(2);
         assert_eq!(dawg.dawg[state].get_length(), 2);
         assert_eq!(dawg.get_length(state), 1);
@@ -461,11 +413,7 @@
     #[test]
     fn test_serialize_deserialize_to_string() {
         let mut dawg: Dawg<char, DefaultWeight> = Dawg::new();
-<<<<<<< HEAD
         dawg.build(&['a', 'b', 'c', 'd']);
-=======
-        dawg.build(&"abcd".chars().collect());
->>>>>>> c8a46db6
 
         let encoded: Vec<u8> = bincode::serialize(&dawg).unwrap();
         let decoded: Dawg<char, DefaultWeight> = bincode::deserialize(&encoded[..]).unwrap();
@@ -475,11 +423,7 @@
     #[test]
     fn test_serialize_deserialize_to_file() {
         let mut dawg: Dawg<char, DefaultWeight> = Dawg::new();
-<<<<<<< HEAD
         dawg.build(&['a', 'b', 'c', 'd']);
-=======
-        dawg.build(&"abcd".chars().collect());
->>>>>>> c8a46db6
 
         let mut file = NamedTempFile::new().expect("Failed to create file");
         serialize_into(&file, &dawg).expect("Failed to serialize");
