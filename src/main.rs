// Implementation of Suffix DFA in Rust.
//
// See here for Graph info:
// https://docs.rs/petgraph/latest/petgraph/graph/struct.Graph.html
//
// See here for Suffix Automaton algorithm in Python:
// https://github.com/viking-sudo-rm/knn-transformers/blob/master/src/suffix_dfa_builder.py
//

extern crate anyhow;
extern crate bincode;
extern crate bitvec;
extern crate clap;
extern crate kdam;
extern crate memmap2;
extern crate rusty_dawg;
extern crate serde;
extern crate serde_json;
extern crate substring;
extern crate tempfile;
extern crate tokenizers;
extern crate unicode_segmentation;

mod dawg;
mod evaluator;
mod graph;
mod io;
mod stat_utils;
mod tokenize;
mod weight;

use serde::{Deserialize, Serialize};
use std::cmp::min;
use std::cmp::Ord;
use std::convert::TryFrom;
use std::convert::TryInto;
use std::fmt::Debug;
use std::io::{BufReader, Read};

use io::Save;

use clap::Parser;
use std::fs;
use std::mem::size_of;

use kdam::{tqdm, BarExt};

use dawg::Dawg;
use evaluator::Evaluator;

use graph::avl_graph::edge::Edge;
use graph::avl_graph::node::Node;
use graph::indexing::DefaultIx;
use graph::memory_backing::{DiskBacking, MemoryBacking, RamBacking};

use tokenize::{NullTokenIndex, PretrainedTokenizer, TokenIndex, Tokenize};
use weight::DefaultWeight;

// Node and edge weight types.
type N = DefaultWeight;

#[derive(Parser, Debug)]
#[command(
author = "William Merrill <willm@nyu.edu>",
version, about, long_about = None,
)]
struct Args {
    #[arg(long)]
    train_path: String,
    #[arg(long)]
    test_path: String,
    #[arg(long)]
    save_path: String,
    #[arg(long)]
    results_path: String,

    // This value can take on the following values:
    // `whitespace`, and every huggingface tokenizer, e.g. `gpt2`, `bert-base-uncased`, etc.
    #[arg(long)]
    tokenizer: String,

    #[arg(long, default_value = "u32")]
    utype: String,

    #[arg(long, default_value_t = 10000)]
    truncate_test: usize,
    #[arg(long, default_value_t = 20)]
    n_eval: usize,
    #[arg(long, default_value_t = 10)]
    max_length: u64,
    // Max length of a state in the Dawg.
    #[arg(long, default_value_t = -1)]
    max_state_length: i64,

    #[arg(long)]
    disk_path: Option<String>,
    #[arg(long)]
    split_token: Option<String>,

    #[arg(long, default_value_t = 2.)]
    nodes_ratio: f64,
    #[arg(long, default_value_t = 3.)]
    edges_ratio: f64,
    #[arg(long, default_value_t = 0.33)]
    tokens_per_byte: f64,

    // Amount of input to read at a time while consuming file. Defaults to 10 GB.
    #[arg(long, default_value_t = 10000000000)]
    buf_size: usize,
}

fn main() -> Result<(), Box<dyn std::error::Error>> {
    let args = Args::parse();

    match args.disk_path.clone() {
        Some(path) => println!("DAWG on disk: {}", path),
        None => println!("DAWG in RAM"),
    };

    // Messy, but it works.
    if args.utype == "u16" {
        type E = u16;
        match args.disk_path.clone() {
            Some(path) => {
                type Mb = DiskBacking<N, E, DefaultIx>;
                let mb = Mb::new(path);
                run_rusty_dawg::<E, Mb>(args, mb)
            }
            None => {
                type Mb = RamBacking<N, E, DefaultIx>;
                let mb = Mb::default();
                run_rusty_dawg::<E, Mb>(args, mb)
            }
        }
    } else if args.utype == "u32" {
        type E = u32;
        match args.disk_path.clone() {
            Some(path) => {
                type Mb = DiskBacking<N, E, DefaultIx>;
                let mb = Mb::new(path);
                run_rusty_dawg::<E, Mb>(args, mb)
            }
            None => {
                type Mb = RamBacking<N, E, DefaultIx>;
                let mb = Mb::default();
                run_rusty_dawg::<E, Mb>(args, mb)
            }
        }
    } else if args.utype == "usize" {
        type E = usize;
        match args.disk_path.clone() {
            Some(path) => {
                type Mb = DiskBacking<N, E, DefaultIx>;
                let mb = Mb::new(path);
                run_rusty_dawg::<E, Mb>(args, mb)
            }
            None => {
                type Mb = RamBacking<N, E, DefaultIx>;
                let mb = Mb::default();
                run_rusty_dawg::<E, Mb>(args, mb)
            }
        }
    } else {
        panic!("Invalid usize type: {}", args.utype);
    }
}

fn run_rusty_dawg<E, Mb>(args: Args, mb: Mb) -> Result<(), Box<dyn std::error::Error>>
where
    E: Eq
        + Ord
        + Serialize
        + for<'a> Deserialize<'a>
        + Copy
        + Debug
        + TryInto<usize>
        + TryFrom<usize>
        + 'static
        + TryInto<u32>
        + TryFrom<u32>,
    usize: TryFrom<E>,
    Mb: MemoryBacking<N, E, DefaultIx>,
    Dawg<E, N, DefaultIx, Mb>: io::Save,
{
    println!("sizeof(Ix) {}B", size_of::<DefaultIx>());
    println!("sizeof(N) {}B", size_of::<N>());
    println!("sizeof(E) {}B", size_of::<E>());
    println!("sizeof(Node): {}B", size_of::<Node<N, DefaultIx>>());
    println!("sizeof(Edge): {}B", size_of::<Edge<E, DefaultIx>>());

    let mut index: Box<dyn Tokenize<E>> = if args.tokenizer == "whitespace" {
        Box::new(TokenIndex::new())
    } else if args.tokenizer == "null" {
        Box::new(NullTokenIndex::new())
    } else {
        Box::new(PretrainedTokenizer::new(&args.tokenizer))
    };

    let train_file = fs::File::open(args.train_path.as_str())?;
    let n_bytes = train_file.metadata().unwrap().len();
    let est_n_tokens = (args.tokens_per_byte * (n_bytes as f64)).round() as usize;
    let eval_threshold = if args.n_eval == 0 {
        0
    } else {
        est_n_tokens / args.n_eval
    };
    let buf_size: usize = min(n_bytes.try_into().unwrap(), args.buf_size);

    let test_raw: String = fs::read_to_string(args.test_path.as_str()).expect("Error loading test");
    index.build(&test_raw); // Either the tokenizer must be pretrained or test must contain all tokens!
    let mut test: Vec<E> = index.tokenize(&test_raw);
    // let mut test: Vec<usize> = test_raw.split_whitespace().map(|x| index.add(x)).collect();
    let old_test_len = test.len();
    if args.truncate_test > 0 {
        test = test[0..args.truncate_test].to_vec();
    }
    let mut evaluator = Evaluator::new(&test, args.max_length);
    println!("#(test): {}/{}", test.len(), old_test_len);

    let n_nodes = (args.nodes_ratio * (est_n_tokens as f64)).ceil() as usize;
    let n_edges = (args.edges_ratio * (est_n_tokens as f64)).ceil() as usize;
    let max_length: Option<u64> = if !args.max_state_length.is_negative() {
        Some(args.max_state_length.try_into().unwrap())
    } else {
        None
    };

    let mut dawg: Dawg<E, N, DefaultIx, Mb> =
        Dawg::with_capacity_mb(mb, max_length, n_nodes, n_edges);

    let mut idx = 0;
    let mut last = dawg.get_initial();
    let mut length = 0;
    let mut pbar = tqdm!(total = est_n_tokens);
    let mut train_reader = BufReader::with_capacity(buf_size, train_file);
    let mut buffer = vec![0; buf_size];
    loop {
        let n_bytes_read = train_reader.read(&mut buffer).unwrap();
        if n_bytes_read == 0 {
            break;
        }
<<<<<<< HEAD
        let text = std::str::from_utf8(&buffer)?;
        let docs = match args.split_token.clone() {
            Some(token) => text.split(&token).collect(),
            None => vec![text],
        };
        for doc in docs.iter() {
            let tokens = index.tokenize(&doc);
            for token in &tokens {
                (last, length) = dawg.extend(*token, last, length);
                if eval_threshold != 0 && idx % eval_threshold == 0 && idx != 0 {
                    evaluator.evaluate(&dawg, idx);
                    if !args.results_path.is_empty() {
                        evaluator.to_json(&args.results_path)?;
                    }
=======
        let text = std::str::from_utf8(&buffer);
        let tokens = index.tokenize(text.unwrap());
        for token in &tokens {
            (last, length) = dawg.extend(*token, last, length);
            if eval_threshold != 0 && idx % eval_threshold == 0 && idx != 0 {
                evaluator.evaluate(&dawg, idx);
                if !args.results_path.is_empty() {
                    evaluator.to_json(&args.results_path)?;
>>>>>>> d260325a
                }
                idx += 1;
                pbar.update(1);
            }
            (last, length) = dawg.new_document();
        }
    }

    eprintln!();
    println!("Completed!");
    println!(
        "  token/byte: {:.2} (tokens={})",
        (idx as f64) / (n_bytes as f64),
        idx
    );
    println!(
        "  node/token: {:.2} (nodes={})",
        (dawg.node_count() as f64) / (idx as f64),
        dawg.node_count()
    );
    println!(
        "  edge/token: {:.2} (edges={})",
        (dawg.edge_count() as f64) / (idx as f64),
        dawg.edge_count()
    );
    println!("  Balance ratio: {}", dawg.balance_ratio(1));

    if !args.save_path.is_empty() {
        println!("Saving DAWG...");
        dawg.save(&args.save_path)?;
        println!("Successfully saved DAWG to {}!", &args.save_path);
    }
    Ok(())
}<|MERGE_RESOLUTION|>--- conflicted
+++ resolved
@@ -239,7 +239,6 @@
         if n_bytes_read == 0 {
             break;
         }
-<<<<<<< HEAD
         let text = std::str::from_utf8(&buffer)?;
         let docs = match args.split_token.clone() {
             Some(token) => text.split(&token).collect(),
@@ -254,16 +253,6 @@
                     if !args.results_path.is_empty() {
                         evaluator.to_json(&args.results_path)?;
                     }
-=======
-        let text = std::str::from_utf8(&buffer);
-        let tokens = index.tokenize(text.unwrap());
-        for token in &tokens {
-            (last, length) = dawg.extend(*token, last, length);
-            if eval_threshold != 0 && idx % eval_threshold == 0 && idx != 0 {
-                evaluator.evaluate(&dawg, idx);
-                if !args.results_path.is_empty() {
-                    evaluator.to_json(&args.results_path)?;
->>>>>>> d260325a
                 }
                 idx += 1;
                 pbar.update(1);
