--- conflicted
+++ resolved
@@ -5,14 +5,10 @@
 pub use self::token_index::TokenIndex;
 
 pub trait Tokenize {
-<<<<<<< HEAD
-    fn new() -> Self where Self: Sized;
-    fn tokenize(&mut self, text: &str);
-=======
     fn new() -> Self
     where
         Self: Sized;
->>>>>>> 3b9678f2
+    fn tokenize(&mut self, text: &str);
     fn add(&mut self, token: &str) -> usize;
     fn index(&self, token: &str) -> usize;
     fn get_count(&self) -> usize;
